--- conflicted
+++ resolved
@@ -1,45 +1,78 @@
-cmake_minimum_required(VERSION 2.4.6)
-include($ENV{ROS_ROOT}/core/rosbuild/rosbuild.cmake)
+cmake_minimum_required(VERSION 2.8.3)
+project(pal_camera_client)
 
-set(CMAKE_CXX_FLAGS "${CMAKE_CXX_FLAGS} -std=c++0x")
+find_package(catkin REQUIRED COMPONENTS
+  pal_camera_publisher
+  pal_core
+  pal_cmake
+  cv_bridge
+  image_transport
+  sensor_msgs  
+)
 
-# Set the build type.  Options are:
-#  Coverage       : w/ debug symbols, w/o optimization, w/ code-coverage
-#  Debug          : w/ debug symbols, w/o optimization
-#  Release        : w/o debug symbols, w/ optimization
-#  RelWithDebInfo : w/ debug symbols, w/ optimization
-#  MinSizeRel     : w/o debug symbols, w/ optimization, stripped binaries
-#set(ROS_BUILD_TYPE RelWithDebInfo)
+pal_package()
 
-rosbuild_init()
+##########
+# Flags ##
+##########
 
-#set the default path for built executables to the "bin" directory
-set(EXECUTABLE_OUTPUT_PATH ${PROJECT_SOURCE_DIR}/bin)
-#set the default path for built libraries to the "lib" directory
-<<<<<<< HEAD
-set(LIBRARY_OUTPUT_PATH ${PROJECT_SOURCE_DIR}/lib)
+pal_package(MODULE VISION)
+add_definitions(-DPAL_LIBRARY_NAME="${PROJECT_NAME}")
 
-rosbuild_add_library(${PROJECT_NAME} src/cameraClient.cpp src/stereoCameraClient.cpp src/utils.cpp)
-rosbuild_link_boost(${PROJECT_NAME} thread)
-=======
-#set(LIBRARY_OUTPUT_PATH ${PROJECT_SOURCE_DIR}/lib)
+## System dependencies are found with CMake's conventions
+find_package(Boost REQUIRED COMPONENTS thread)
 
-rosbuild_add_gtest(single_camera_client_test pal_test/single_camera_client_test.cpp TIMEOUT 300.0)
-target_link_libraries(single_camera_client_test camera_dummy)
+###################################
+## catkin specific configuration ##
+###################################
+catkin_package(
+  INCLUDE_DIRS include
+  LIBRARIES pal_camera_client
+  CATKIN_DEPENDS cv_bridge image_transport sensor_msgs
+  DEPENDS Boost
+)
 
-rosbuild_add_gtest(stereo_camera_client_test pal_test/stereo_camera_client_test.cpp TIMEOUT 300.0)
-target_link_libraries(stereo_camera_client_test camera_dummy)
->>>>>>> 979ab241
+###########
+## Build ##
+###########
 
-#uncomment if you have defined messages
-#rosbuild_genmsg()
-#uncomment if you have defined services
-#rosbuild_gensrv()
+include_directories(
+  include  
+  ${catkin_INCLUDE_DIRS}
+  ${Boost_INCLUDE_DIRS}
+)
 
-#common commands for building c++ executables and libraries
-#rosbuild_add_library(${PROJECT_NAME} src/example.cpp)
-#target_link_libraries(${PROJECT_NAME} another_library)
-#rosbuild_add_boost_directories()
-#rosbuild_link_boost(${PROJECT_NAME} thread)
-#rosbuild_add_executable(example examples/example.cpp)
-#target_link_libraries(example ${PROJECT_NAME})+add_library(pal_camera_client
+            src/cameraClient.cpp src/stereoCameraClient.cpp src/utils.cpp
+)
+target_link_libraries(pal_camera_client ${Boost_LIBRARIES}
+                                        ${catkin_LIBRARIES})
+
+#############
+## Install ##
+#############
+
+install(TARGETS pal_camera_client
+   LIBRARY DESTINATION ${CATKIN_PACKAGE_LIB_DESTINATION}
+)
+
+## Mark cpp header files for installation
+install(DIRECTORY include/${PROJECT_NAME}/
+   DESTINATION ${CATKIN_PACKAGE_INCLUDE_DESTINATION}
+   FILES_MATCHING PATTERN "*.h"
+)
+
+#############
+## Testing ##
+#############
+
+## Add gtest based cpp test target and link libraries
+catkin_add_gtest(${PROJECT_NAME}_single_camera-test test/single_camera_client_test.cpp)
+if(TARGET ${PROJECT_NAME}_single_camera-test)
+  target_link_libraries(${PROJECT_NAME}_single_camera-test ${PROJECT_NAME})
+endif()
+
+catkin_add_gtest(${PROJECT_NAME}_stereo_camera-test test/stereo_camera_client_test.cpp)
+if(TARGET ${PROJECT_NAME}_stereo_camera-test)
+  target_link_libraries(${PROJECT_NAME}_stereo_camera-test ${PROJECT_NAME})
+endif()
