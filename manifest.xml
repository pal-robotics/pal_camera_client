<package>
  <description brief="pal_camera_client">

     pal_camera_client provides a simple way to get on demand image and intrinsic parameters from a ROS camera publisher.
     It works for both monocular and stereo cameras.

  </description>
  <author>Jordi Pages</author>
  <license>BSD</license>
  <review status="unreviewed" notes=""/>
  <url>http://ros.org/wiki/pal_camera_client</url>
  <depend package="image_transport"/>
  <depend package="sensor_msgs"/>
  <depend package="cv_bridge"/>
  <depend package="opencv2"/>
  <export>
<<<<<<< HEAD
    <cpp cflags="-I${prefix}/include" lflags="-Wl,-rpath,${prefix}/lib -L${prefix}/lib -lpal_camera_client"/>
=======
    <rosdoc config="rosdoc.yaml" />
    <cpp cflags="-I${prefix}/include" lflags="-Wl,-rpath,${prefix}/lib -L${prefix}/lib -lpal_camera_client"/>
    <rosdoc config="${prefix}/rosdoc.yaml"/>
>>>>>>> 44dab02c
  </export>
</package><|MERGE_RESOLUTION|>--- conflicted
+++ resolved
@@ -14,12 +14,8 @@
   <depend package="cv_bridge"/>
   <depend package="opencv2"/>
   <export>
-<<<<<<< HEAD
-    <cpp cflags="-I${prefix}/include" lflags="-Wl,-rpath,${prefix}/lib -L${prefix}/lib -lpal_camera_client"/>
-=======
     <rosdoc config="rosdoc.yaml" />
     <cpp cflags="-I${prefix}/include" lflags="-Wl,-rpath,${prefix}/lib -L${prefix}/lib -lpal_camera_client"/>
     <rosdoc config="${prefix}/rosdoc.yaml"/>
->>>>>>> 44dab02c
   </export>
 </package>