/*
 * Software License Agreement (Modified BSD License)
 *
 *  Copyright (c) 2013, PAL Robotics, S.L.
 *  All rights reserved.
 *
 *  Redistribution and use in source and binary forms, with or without
 *  modification, are permitted provided that the following conditions
 *  are met:
 *
 *   * Redistributions of source code must retain the above copyright
 *     notice, this list of conditions and the following disclaimer.
 *   * Redistributions in binary form must reproduce the above
 *     copyright notice, this list of conditions and the following
 *     disclaimer in the documentation and/or other materials provided
 *     with the distribution.
 *   * Neither the name of PAL Robotics, S.L. nor the names of its
 *     contributors may be used to endorse or promote products derived
 *     from this software without specific prior written permission.
 *
 *  THIS SOFTWARE IS PROVIDED BY THE COPYRIGHT HOLDERS AND CONTRIBUTORS
 *  "AS IS" AND ANY EXPRESS OR IMPLIED WARRANTIES, INCLUDING, BUT NOT
 *  LIMITED TO, THE IMPLIED WARRANTIES OF MERCHANTABILITY AND FITNESS
 *  FOR A PARTICULAR PURPOSE ARE DISCLAIMED. IN NO EVENT SHALL THE
 *  COPYRIGHT OWNER OR CONTRIBUTORS BE LIABLE FOR ANY DIRECT, INDIRECT,
 *  INCIDENTAL, SPECIAL, EXEMPLARY, OR CONSEQUENTIAL DAMAGES (INCLUDING,
 *  BUT NOT LIMITED TO, PROCUREMENT OF SUBSTITUTE GOODS OR SERVICES;
 *  LOSS OF USE, DATA, OR PROFITS; OR BUSINESS INTERRUPTION) HOWEVER
 *  CAUSED AND ON ANY THEORY OF LIABILITY, WHETHER IN CONTRACT, STRICT
 *  LIABILITY, OR TORT (INCLUDING NEGLIGENCE OR OTHERWISE) ARISING IN
 *  ANY WAY OUT OF THE USE OF THIS SOFTWARE, EVEN IF ADVISED OF THE
 *  POSSIBILITY OF SUCH DAMAGE.
 */


//PAL headers
#include <pal_camera_client/cameraClient.h>

//ROS headers
#include <ros/ros.h>
#include <sensor_msgs/CameraInfo.h>
#include <ros/callback_queue.h>
#include <ros/subscriber.h>
#include <image_transport/image_transport.h>
#include <cv_bridge/cv_bridge.h>

//Boost headers
#include <boost/thread.hpp>
#include <boost/bind.hpp>

//C++ headers
#include <exception>
#include <iostream>


namespace pal {

  /// @cond DOXYGEN_IGNORE
  class CameraClientImpl {

  public:

    CameraClientImpl(const std::string& imgTopic,
                     CameraClient::transport trans,
                     double timeout,
                     float maxRate,
                     const std::string& camInfoTopic);

    virtual ~CameraClientImpl();

    bool isThereAnyPublisher() const;

    void getCameraInfo(sensor_msgs::CameraInfo& camInfo);

    void getImage(cv::Mat& img);

    void getImage(cv::Mat& img, ros::Time& timeStamp);

    void pause();

    void unpause();

    bool isPaused() const;

  protected:

    void createSubscribers();
    void shutdownSubscribers();
    void imageCallback(const sensor_msgs::ImageConstPtr& imgMsg);
    void cameraInfoCallback(const sensor_msgs::CameraInfoConstPtr& msg);
    void spin();

    std::string _imgTopic;    
    CameraClient::transport _transport;
    double _timeoutSec;
    std::string _camInfoTopic;
    float _maxRate;

    cv::Mat _image;
    ros::Time _imageTimeStamp;
    long _imageCounter, _lastGetImageId;

    sensor_msgs::CameraInfo _camInfo, _updatedCamInfo;
    long _cameraInfoCounter, _lastGetCameraInfoId;

    ros::NodeHandle _node;
    ros::CallbackQueue _cbQueue;

    boost::shared_ptr<image_transport::ImageTransport> _imageTransport;
    image_transport::Subscriber _imageSub;
    ros::Subscriber _camInfoSub;

    boost::shared_ptr< boost::thread > _spinThread;
    boost::mutex _guardImage, _guardCameraInfo;

    bool _spinRunning, _shutDown;
  };

  CameraClientImpl::CameraClientImpl(const std::string& imgTopic,
                                     CameraClient::transport trans,
                                     double timeout,
                                     float maxRate,
                                     const std::string& camInfoTopic):
    _imgTopic(imgTopic),
    _transport(trans),
    _timeoutSec(timeout),
    _camInfoTopic(camInfoTopic),
    _maxRate(maxRate),
    _imageCounter(0),
    _lastGetImageId(0),
    _cameraInfoCounter(0),
    _lastGetCameraInfoId(0),
    _node(ros::NodeHandle()),
    _spinRunning(false),
    _shutDown(false)
  {
    _node.setCallbackQueue(&_cbQueue);
    _imageTransport.reset( new image_transport::ImageTransport( _node ) );    

    createSubscribers();

    _spinThread.reset( new boost::thread( boost::bind(&CameraClientImpl::spin, this) ) );
  }

    static long imageCallbackCount = 0;
  CameraClientImpl::~CameraClientImpl()
  {
    _shutDown = true;

    ros::Time start = ros::Time::now();

    while ( _spinRunning && ros::ok() && (ros::Time::now() - start).toSec() < 5 )
      ros::Duration(0.1).sleep();

    if ( _spinRunning )
      ROS_ERROR("Error in CameraClientImpl::~CameraClientImpl: not possible to stop spin thread");

    shutdownSubscribers();
  }

  void CameraClientImpl::createSubscribers()
  {
    if ( _camInfoTopic != "" )
      _camInfoSub = _node.subscribe(_camInfoTopic, 1, &CameraClientImpl::cameraInfoCallback, this);

    std::string transportStr;

    if ( _transport == CameraClient::RAW )
      transportStr = "raw";
    else if ( _transport == CameraClient::JPEG )
      transportStr = "compressed";

    image_transport::TransportHints transportHint(transportStr);

    _imageSub = _imageTransport->subscribe(_imgTopic, 1, &CameraClientImpl::imageCallback, this, transportHint);
  }

  void CameraClientImpl::shutdownSubscribers()
  {
    if ( _camInfoTopic != "" )
      _camInfoSub.shutdown();

    _imageSub.shutdown();
  }

  void CameraClientImpl::pause()
  {
    if ( isPaused())
      return;

    _shutDown = true;

    ros::Time start = ros::Time::now();

    while ( _spinRunning && ros::ok() && (ros::Time::now() - start).toSec() < 5 )
      ros::Duration(0.1).sleep();

    if ( _spinRunning )
      throw std::runtime_error("Error in CameraClientImpl::pause: not possible to stop spin thread");

    _shutDown = false;

    shutdownSubscribers();

    _spinThread.reset();
  }

  void CameraClientImpl::unpause()
  {    
    if (isPaused())
    {
      createSubscribers();
      _spinThread.reset( new boost::thread( boost::bind(&CameraClientImpl::spin, this) ) );
    }
  }

  bool CameraClientImpl::isPaused() const
  {
    return _spinThread.get() == NULL;
  }

  static long count = 0;
  void CameraClientImpl::spin()
  {
    ros::WallDuration period( static_cast<double>(1.0/_maxRate) );
    ros::Rate rate(static_cast<double>(_maxRate));
    _spinRunning = true;

    //ROS_ERROR("***************** spin %fs", _maxRate);
    //ROS_ERROR("***************** loops %ld", count);
    //ROS_ERROR("***************** imageCallbackCount %ld", imageCallbackCount);
    while ( ros::ok() && !_shutDown )
    {
      count++;
      //we call it  twice, one for image and one for CameraInfoConstPtr
      _cbQueue.callOne( period );
      _cbQueue.callOne( period );
      rate.sleep();
    }
    //ROS_ERROR("***************** loops %ld", count);
    //ROS_ERROR("***************** imageCallbackCount %ld", imageCallbackCount);
    _spinRunning = false;
  }

  void CameraClientImpl::imageCallback(const sensor_msgs::ImageConstPtr& imgMsg)
  {
    imageCallbackCount++;
    cv_bridge::CvImageConstPtr cvImgPtr;
    cvImgPtr = cv_bridge::toCvShare(imgMsg);
    //cv_bridge::CvImagePtr cvImgPtr;
    //cvImgPtr = cv_bridge::toCvCopy(imgMsg, imgMsg->encoding);

    {
      boost::mutex::scoped_lock lock(_guardImage);
      //@bugdo we ned to call clone?
      /*static bool firstTime = true;
      if (firstTime)
      {
        firstTime = false;
        _image = cvImgPtr->image.clone();
      }
      else*/
      cvImgPtr->image.copyTo(_image);
      _imageTimeStamp = imgMsg->header.stamp;
      ++_imageCounter;
    }
  }

  void CameraClientImpl::cameraInfoCallback(const sensor_msgs::CameraInfoConstPtr& msg)
  {
    boost::mutex::scoped_lock lock(_guardCameraInfo);
    _camInfo = *msg;
    ++_cameraInfoCounter;
  }

  bool CameraClientImpl::isThereAnyPublisher() const
  {
    return _imageSub.getNumPublishers() > 0;
  }

  void CameraClientImpl::getCameraInfo(sensor_msgs::CameraInfo& camInfo)
  {
    if ( _spinThread.get() == NULL ) //camera client paused
    {
      camInfo = _camInfo;
      return;
    }

    ros::Time start = ros::Time::now();
    ros::Duration snooze(0.010);
    while ( _cameraInfoCounter == _lastGetCameraInfoId && ros::ok() )
    {
      if ( (ros::Time::now() - start).toSec() > _timeoutSec )
        throw std::runtime_error("Error in CameraClientImpl::getCameraInfo: timeout occurred");
      snooze.sleep();
    }

    {
      boost::mutex::scoped_lock lock(_guardCameraInfo);
      camInfo              = _camInfo;
      _lastGetCameraInfoId = _cameraInfoCounter;
    }
  }

  void CameraClientImpl::getImage(cv::Mat& img)
  {
    if ( _spinThread.get() == NULL ) //camera client paused
    {
<<<<<<< HEAD
      img = _image; //.clone();
=======
      img = _image.clone(); //clone is mandatory. Otherwise user gets only a referenc ef the image
                            //that is constantly being updated by the internal thread
>>>>>>> 44dab02c
      return;
    }

    ros::Time start = ros::Time::now();
    ros::Duration snooze(0.010);
    while ( _imageCounter == _lastGetImageId && ros::ok() )
    {
      if ( (ros::Time::now() - start).toSec() > _timeoutSec )
        throw std::runtime_error("Error in CameraClientImpl::getImage: timeout occurred");
      snooze.sleep();
    }

    {
      boost::mutex::scoped_lock lock(_guardImage);
<<<<<<< HEAD
      img             = _image; //.clone();
=======
      img             = _image.clone(); //clone is mandatory. Otherwise user gets only a referenc ef the image
                                        //that is constantly being updated by the internal thread
>>>>>>> 44dab02c
      _lastGetImageId = _imageCounter;
    }
  }

  void CameraClientImpl::getImage(cv::Mat& img, ros::Time& timeStamp)
  {
    getImage(img);
    timeStamp = _imageTimeStamp;
  }
  /// @endcond


  //////////////////////////////////////////////////////////////

  CameraClient::CameraClient(const std::string& imgTopic,
                             CameraClient::transport trans,
                             double timeout,
                             float maxRate,
                             const std::string& camInfoTopic)
  {
    _impl.reset(new CameraClientImpl(imgTopic, trans, timeout, maxRate, camInfoTopic));
  }

  CameraClient::~CameraClient()
  {
    _impl.reset();
  }

  bool CameraClient::isThereAnyPublisher() const
  {
    return _impl->isThereAnyPublisher();
  }

  void CameraClient::getCameraInfo(sensor_msgs::CameraInfo& camInfo) const
  {
    _impl->getCameraInfo(camInfo);
  }

  void CameraClient::getImage(cv::Mat& img) const
  {
    _impl->getImage(img);
  }

  void CameraClient::getImage(cv::Mat& img, ros::Time& timeStamp) const
  {
    _impl->getImage(img, timeStamp);
  }

  void CameraClient::pause()
  {
    _impl->pause();
  }

  void CameraClient::unpause()
  {
    _impl->unpause();
  }

  bool CameraClient::isPaused() const
  {
    return _impl->isPaused();
  }

} //pal<|MERGE_RESOLUTION|>--- conflicted
+++ resolved
@@ -306,12 +306,8 @@
   {
     if ( _spinThread.get() == NULL ) //camera client paused
     {
-<<<<<<< HEAD
-      img = _image; //.clone();
-=======
       img = _image.clone(); //clone is mandatory. Otherwise user gets only a referenc ef the image
                             //that is constantly being updated by the internal thread
->>>>>>> 44dab02c
       return;
     }
 
@@ -326,12 +322,8 @@
 
     {
       boost::mutex::scoped_lock lock(_guardImage);
-<<<<<<< HEAD
-      img             = _image; //.clone();
-=======
       img             = _image.clone(); //clone is mandatory. Otherwise user gets only a referenc ef the image
                                         //that is constantly being updated by the internal thread
->>>>>>> 44dab02c
       _lastGetImageId = _imageCounter;
     }
   }
